package main

import (
	"fmt"
	"log"
<<<<<<< HEAD

	"github.com/minami14/tengor/dataset/mnist"
	"github.com/minami14/tengor/nn"
)

const (
	epochs    = 10
	batchSize = 100
=======
	
	"github.com/minami14/tengor/nn"
>>>>>>> d7f5b00c
)

func main() {
	xTrain, yTrain, xTest, yTest, err := mnist.Load()
	if err != nil {
		log.Fatal(err)
	}

	inputShape := nn.Shape{28, 28}
	model := nn.NewSequential(inputShape)
	model.AddLayer(&nn.Flatten{})
	model.AddLayer(&nn.Dense{Units: 64})
	model.AddLayer(&nn.ReLU{})
	model.AddLayer(&nn.Dense{Units: 10})
	model.AddLayer(&nn.Softmax{})
	if err := model.Build(&nn.CrossEntropyError{}); err != nil {
		log.Fatal(err)
	}
	fmt.Println(model.Summary())

	model.Fit(xTrain, yTrain, epochs, batchSize)

	pred := model.Predict(xTest)
	loss := model.Loss(pred, yTest)
	acc := model.Loss(pred, yTest)
	fmt.Printf("loss: %.4f\nacc: %.4f\n", loss, acc)
}<|MERGE_RESOLUTION|>--- conflicted
+++ resolved
@@ -3,8 +3,7 @@
 import (
 	"fmt"
 	"log"
-<<<<<<< HEAD
-
+  
 	"github.com/minami14/tengor/dataset/mnist"
 	"github.com/minami14/tengor/nn"
 )
@@ -12,10 +11,6 @@
 const (
 	epochs    = 10
 	batchSize = 100
-=======
-	
-	"github.com/minami14/tengor/nn"
->>>>>>> d7f5b00c
 )
 
 func main() {
